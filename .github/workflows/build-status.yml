--- conflicted
+++ resolved
@@ -158,19 +158,6 @@
         uses: actions/download-artifact@v2
         with:
           name: bundle
-<<<<<<< HEAD
-      - name: Extract and link to production package
-        run: |
-          mkdir bundle
-          tar -C bundle -zxvf fast-check.tgz
-          cd bundle/package
-          yarn link
-      - name: Test examples/
-        run: |
-          cd example
-          yarn --immutable
-          yarn link "fast-check"
-=======
       - name: Install dependencies but use current build for fast-check
         uses: ./.github/actions/install-deps-with-current-fc
         with:
@@ -178,7 +165,6 @@
       - name: Test example/
         run: |
           cd example
->>>>>>> 8feb2ad6
           yarn test
   test_types:
     name: 'Test types'
@@ -194,19 +180,6 @@
         uses: actions/download-artifact@v2
         with:
           name: bundle
-<<<<<<< HEAD
-      - name: Extract and link to production package
-        run: |
-          mkdir bundle
-          tar -C bundle -zxvf fast-check.tgz
-          cd bundle/package
-          yarn link
-      - name: Test test/type/
-        run: |
-          cd test/type/
-          yarn --immutable
-          yarn link "fast-check"
-=======
       - name: Install dependencies but use current build for fast-check
         uses: ./.github/actions/install-deps-with-current-fc
         with:
@@ -214,7 +187,6 @@
       - name: Test test/type/
         run: |
           cd test/type
->>>>>>> 8feb2ad6
           yarn test
   test_typescript_3_2:
     name: 'Test legacy TypeScript'
@@ -230,19 +202,6 @@
         uses: actions/download-artifact@v2
         with:
           name: bundle
-<<<<<<< HEAD
-      - name: Extract and link to production package
-        run: |
-          mkdir bundle
-          tar -C bundle -zxvf fast-check.tgz
-          cd bundle/package
-          yarn link
-      - name: Test test/legacy/typescript-3.2/
-        run: |
-          cd test/legacy/typescript-3.2/
-          yarn --immutable
-          yarn link "fast-check"
-=======
       - name: Install dependencies but use current build for fast-check
         uses: ./.github/actions/install-deps-with-current-fc
         with:
@@ -250,7 +209,6 @@
       - name: Test test/legacy/typescript-3.2/
         run: |
           cd test/legacy/typescript-3.2
->>>>>>> 8feb2ad6
           yarn build
   test_node_8:
     name: 'Test legacy Node'
@@ -276,22 +234,11 @@
           node-version: '8.x'
       - name: Test test/legacy/node-8/
         run: |
-<<<<<<< HEAD
-          mkdir bundle
-          tar -C bundle -zxvf fast-check.tgz
-          cd bundle/package
-          yarn link
-      - name: Test test/legacy/main.js
-        run: node test/legacy/main.js
-  test_compatibility_cjs_esm:
-    name: 'Test commonjs/esm compatibility'
-=======
           cd test/legacy/node-8
           node --version
           node main.js
   test_cjs_esm:
     name: 'Test CJS & ESM'
->>>>>>> 8feb2ad6
     needs: production_package
     runs-on: ubuntu-latest
     strategy:
@@ -317,48 +264,6 @@
       uses: actions/download-artifact@v2
       with:
         name: bundle
-<<<<<<< HEAD
-    - name: Extract and link to production package
-      run: |
-        mkdir bundle
-        tar -C bundle -zxvf fast-check.tgz
-        cd bundle/package
-        yarn link
-    # Node >=13.2.0 enables support for ES modules by default
-    # Our default version of node is above 13.2.0
-    - name: Check compatibility against current version of Node
-      run: |
-        cd test/esm
-        node --version
-        sh run.sh
-    # Node latest version supports ES modules by default
-    - name: Check compatibility against latest version of Node
-      shell: bash -l {0}
-      run: |
-        cd test/esm
-        nvm install node
-        node --version
-        sh run.sh
-    # Node 12.x and >=12.18 enables support for ES modules by default
-    - name: Check compatibility against Node 12.18
-      shell: bash -l {0}
-      run: |
-        cd test/esm
-        nvm install 12.18
-        node --version
-        sh run.sh
-    # Node <12.18 requires a flag to support ES modules but can understand them
-    - name: Check compatibility against Node 12.17
-      shell: bash -l {0}
-      run: |
-        cd test/esm
-        nvm install 12.17
-        node --version
-        sh run.sh
-    # Node 10 does not understand ES modules
-    - name: Check compatibility against Node 10
-      shell: bash -l {0}
-=======
     - name: Install dependencies but use current build for fast-check (node-extension-cjs)
       uses: ./.github/actions/install-deps-with-current-fc
       with:
@@ -392,7 +297,6 @@
       with:
         path: 'test/esm/webpack-with-require'
     - name: Check compatibility
->>>>>>> 8feb2ad6
       run: |
         cd test/esm
         node --version
