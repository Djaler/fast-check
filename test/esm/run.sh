#!/bin/sh

# Echo commands in the logs
set -x

# Autoquit on crash
set -e

## Versions of node >=13.2.0 support es modules without any flag
## Versions 12.x of node >=12.18.0 support es modules without any flag
NODE_MAJOR=$(node --version | cut -d. -f 1 | cut -dv -f 2)
NODE_MINOR=$(node --version | cut -d. -f 2)

if [ $NODE_MAJOR -gt 13 ] || [ $NODE_MAJOR -eq 13 ] && [ $NODE_MINOR -ge 2 ] || [ $NODE_MAJOR -eq 12 ] && [ $NODE_MINOR -ge 18 ]; then
    cd node-with-import
<<<<<<< HEAD
    yarn --immutable
    yarn link "fast-check"
=======
>>>>>>> 8feb2ad6
    yarn run dry
    yarn run start
    diff expectedResult.txt out.txt
    cd ..

    cd node-extension-mjs
<<<<<<< HEAD
    yarn --immutable
    yarn link "fast-check"
=======
>>>>>>> 8feb2ad6
    yarn run dry
    yarn run start
    diff expectedResult.txt out.txt
    cd ..
fi

cd node-extension-cjs
<<<<<<< HEAD
yarn --immutable
yarn link "fast-check"
=======
>>>>>>> 8feb2ad6
yarn run dry
yarn run start
diff expectedResult.txt out.txt
cd ..

cd node-with-require
<<<<<<< HEAD
yarn --immutable
yarn link "fast-check"
=======
>>>>>>> 8feb2ad6
yarn run dry
yarn run start
diff expectedResult.txt out.txt
cd ..

cd rollup-with-import
<<<<<<< HEAD
yarn --immutable
yarn link "fast-check"
=======
>>>>>>> 8feb2ad6
yarn run dry
yarn run start
diff expectedResult.txt out.txt
cd ..

cd rollup-with-require
<<<<<<< HEAD
yarn --immutable
yarn link "fast-check"
=======
>>>>>>> 8feb2ad6
yarn run dry
yarn run start
diff expectedResult.txt out.txt
cd ..

cd webpack-with-import
<<<<<<< HEAD
yarn --immutable
yarn link "fast-check"
=======
>>>>>>> 8feb2ad6
yarn run dry
yarn run start
diff expectedResult.txt out.txt
cd ..

cd webpack-with-require
<<<<<<< HEAD
yarn --immutable
yarn link "fast-check"
=======
>>>>>>> 8feb2ad6
yarn run dry
yarn run start
diff expectedResult.txt out.txt
cd ..<|MERGE_RESOLUTION|>--- conflicted
+++ resolved
@@ -13,22 +13,12 @@
 
 if [ $NODE_MAJOR -gt 13 ] || [ $NODE_MAJOR -eq 13 ] && [ $NODE_MINOR -ge 2 ] || [ $NODE_MAJOR -eq 12 ] && [ $NODE_MINOR -ge 18 ]; then
     cd node-with-import
-<<<<<<< HEAD
-    yarn --immutable
-    yarn link "fast-check"
-=======
->>>>>>> 8feb2ad6
     yarn run dry
     yarn run start
     diff expectedResult.txt out.txt
     cd ..
 
     cd node-extension-mjs
-<<<<<<< HEAD
-    yarn --immutable
-    yarn link "fast-check"
-=======
->>>>>>> 8feb2ad6
     yarn run dry
     yarn run start
     diff expectedResult.txt out.txt
@@ -36,66 +26,36 @@
 fi
 
 cd node-extension-cjs
-<<<<<<< HEAD
-yarn --immutable
-yarn link "fast-check"
-=======
->>>>>>> 8feb2ad6
 yarn run dry
 yarn run start
 diff expectedResult.txt out.txt
 cd ..
 
 cd node-with-require
-<<<<<<< HEAD
-yarn --immutable
-yarn link "fast-check"
-=======
->>>>>>> 8feb2ad6
 yarn run dry
 yarn run start
 diff expectedResult.txt out.txt
 cd ..
 
 cd rollup-with-import
-<<<<<<< HEAD
-yarn --immutable
-yarn link "fast-check"
-=======
->>>>>>> 8feb2ad6
 yarn run dry
 yarn run start
 diff expectedResult.txt out.txt
 cd ..
 
 cd rollup-with-require
-<<<<<<< HEAD
-yarn --immutable
-yarn link "fast-check"
-=======
->>>>>>> 8feb2ad6
 yarn run dry
 yarn run start
 diff expectedResult.txt out.txt
 cd ..
 
 cd webpack-with-import
-<<<<<<< HEAD
-yarn --immutable
-yarn link "fast-check"
-=======
->>>>>>> 8feb2ad6
 yarn run dry
 yarn run start
 diff expectedResult.txt out.txt
 cd ..
 
 cd webpack-with-require
-<<<<<<< HEAD
-yarn --immutable
-yarn link "fast-check"
-=======
->>>>>>> 8feb2ad6
 yarn run dry
 yarn run start
 diff expectedResult.txt out.txt
